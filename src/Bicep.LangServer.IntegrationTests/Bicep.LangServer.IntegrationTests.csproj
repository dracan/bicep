--- conflicted
+++ resolved
@@ -8,12 +8,8 @@
 
   <ItemGroup>
     <PackageReference Include="FluentAssertions" Version="5.10.3" />
-<<<<<<< HEAD
     <PackageReference Include="Microsoft.Extensions.Logging.Console" Version="5.0.0" />
-    <PackageReference Include="Microsoft.NET.Test.Sdk" Version="16.9.1" />
-=======
     <PackageReference Include="Microsoft.NET.Test.Sdk" Version="16.9.4" />
->>>>>>> 20c0421d
     <PackageReference Include="Moq" Version="4.16.1" />
     <PackageReference Include="MSTest.TestAdapter" Version="2.2.3" />
     <PackageReference Include="MSTest.TestFramework" Version="2.2.3" />
