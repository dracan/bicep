--- conflicted
+++ resolved
@@ -106,14 +106,6 @@
             }
             Visit(syntax.Colon);
             Visit(syntax.Value);
-<<<<<<< HEAD
-        }
-
-        public override void VisitObjectSyntax(ObjectSyntax syntax)
-        {
-            base.VisitObjectSyntax(syntax);
-=======
->>>>>>> b2de1c42
         }
 
         public override void VisitOutputDeclarationSyntax(OutputDeclarationSyntax syntax)
